//! Register types and the core interface for armv7-a

<<<<<<< HEAD
use crate::architecture::arm::core::armv7a_debug_regs::*;
use crate::architecture::arm::core::register;
use crate::architecture::arm::memory::adi_v5_memory_interface::ArmProbe;
use crate::architecture::arm::sequences::ArmDebugSequence;
use crate::architecture::arm::ArmError;
use crate::core::CoreInterface;
use crate::core::{RegisterFile, RegisterValue};
use crate::error::Error;
use crate::memory::valid_32bit_address;
use crate::CoreStatus;
use crate::MemoryInterface;
use crate::RegisterId;
use crate::{Architecture, CoreInformation, CoreType, InstructionSet};
=======
use super::{
    instructions::aarch32::{
        build_bx, build_ldc, build_mcr, build_mov, build_mrc, build_mrs, build_stc, build_vmov,
        build_vmrs,
    },
    CortexAState, AARCH32_COMMON_REGS, AARCH32_FP_16_REGS, AARCH32_FP_32_REGS,
};
use crate::{
    architecture::arm::{
        core::{armv7a_debug_regs::*, register},
        memory::adi_v5_memory_interface::ArmProbe,
        sequences::ArmDebugSequence,
        ArmError,
    },
    core::{MemoryMappedRegister, RegisterFile, RegisterId, RegisterValue},
    error::Error,
    memory::valid_32bit_address,
    Architecture, CoreInformation, CoreInterface, CoreStatus, CoreType, InstructionSet,
    MemoryInterface,
};
>>>>>>> e984435c
use anyhow::Result;
use std::{
    mem::size_of,
    sync::Arc,
    time::{Duration, Instant},
};

/// Errors for the ARMv7-A state machine
#[derive(thiserror::Error, Debug)]
pub enum Armv7aError {
    /// Invalid register number
    #[error("Register number {0} is not valid for ARMv7-A")]
    InvalidRegisterNumber(u16),

    /// Not halted
    #[error("Core is running but operation requires it to be halted")]
    NotHalted,

    /// Data Abort occurred
    #[error("A data abort occurred")]
    DataAbort,
}

/// Interface for interacting with an ARMv7-A core
pub struct Armv7a<'probe> {
    memory: Box<dyn ArmProbe + 'probe>,

    state: &'probe mut CortexAState,

    base_address: u64,

    sequence: Arc<dyn ArmDebugSequence>,

    num_breakpoints: Option<u32>,

    itr_enabled: bool,
}

impl<'probe> Armv7a<'probe> {
    pub(crate) fn new(
        mut memory: Box<dyn ArmProbe + 'probe>,
        state: &'probe mut CortexAState,
        base_address: u64,
        sequence: Arc<dyn ArmDebugSequence>,
    ) -> Result<Self, Error> {
        if !state.initialized() {
            // determine current state
            let address = Dbgdscr::get_mmio_address_from_base(base_address)?;
            let dbgdscr = Dbgdscr(memory.read_word_32(address)?);

            tracing::debug!("State when connecting: {:x?}", dbgdscr);

            let core_state = if dbgdscr.halted() {
                let reason = dbgdscr.halt_reason();

                tracing::debug!("Core was halted when connecting, reason: {:?}", reason);

                CoreStatus::Halted(reason)
            } else {
                CoreStatus::Running
            };

            state.current_state = core_state;
        }

        let mut core = Self {
            memory,
            state,
            base_address,
            sequence,
            num_breakpoints: None,
            itr_enabled: false,
        };

        if !core.state.initialized() {
            core.reset_register_cache();
            core.read_fp_reg_count()?;
            core.state.initialize();
        }

        Ok(core)
    }

    fn read_fp_reg_count(&mut self) -> Result<(), Error> {
        if self.state.fp_reg_count.is_none()
            && matches!(self.state.current_state, CoreStatus::Halted(_))
        {
            self.prepare_r0_for_clobber()?;

            // VMRS r0, MVFR0
            let instruction = build_vmrs(0, 0b0111);
            self.execute_instruction(instruction)?;

            // Read from r0
            let instruction = build_mcr(14, 0, 0, 0, 5, 0);
            let vmrs = self.execute_instruction_with_result(instruction)?;

            self.state.fp_reg_count = Some(match vmrs & 0b111 {
                0b001 => 16,
                0b010 => 32,
                _ => 0,
            });
        }

        Ok(())
    }

    /// Execute an instruction
    fn execute_instruction(&mut self, instruction: u32) -> Result<Dbgdscr, Error> {
        if !self.state.current_state.is_halted() {
            return Err(Error::Arm(ArmError::CoreNotHalted));
        }

        // Enable ITR if needed
        if !self.itr_enabled {
            let address = Dbgdscr::get_mmio_address_from_base(self.base_address)?;
            let mut dbgdscr = Dbgdscr(self.memory.read_word_32(address)?);
            dbgdscr.set_itren(true);

            self.memory.write_word_32(address, dbgdscr.into())?;

            self.itr_enabled = true;
        }

        // Run instruction
        let address = Dbgitr::get_mmio_address_from_base(self.base_address)?;
        self.memory.write_word_32(address, instruction)?;

        // Wait for completion
        let address = Dbgdscr::get_mmio_address_from_base(self.base_address)?;
        let mut dbgdscr = Dbgdscr(self.memory.read_word_32(address)?);

        while !dbgdscr.instrcoml_l() {
            dbgdscr = Dbgdscr(self.memory.read_word_32(address)?);
        }

        // Check if we had any aborts, if so clear them and fail
        if dbgdscr.adabort_l() || dbgdscr.sdabort_l() {
            let address = Dbgdrcr::get_mmio_address_from_base(self.base_address)?;
            let mut dbgdrcr = Dbgdrcr(0);
            dbgdrcr.set_cse(true);

            self.memory.write_word_32(address, dbgdrcr.into())?;

            return Err(Error::Arm(Armv7aError::DataAbort.into()));
        }

        Ok(dbgdscr)
    }

    /// Execute an instruction on the CPU and return the result
    fn execute_instruction_with_result(&mut self, instruction: u32) -> Result<u32, Error> {
        // Run instruction
        let mut dbgdscr = self.execute_instruction(instruction)?;

        // Wait for TXfull
        while !dbgdscr.txfull_l() {
            let address = Dbgdscr::get_mmio_address_from_base(self.base_address)?;
            dbgdscr = Dbgdscr(self.memory.read_word_32(address)?);
        }

        // Read result
        let address = Dbgdtrtx::get_mmio_address_from_base(self.base_address)?;
        let result = self.memory.read_word_32(address)?;

        Ok(result)
    }

    fn execute_instruction_with_input(
        &mut self,
        instruction: u32,
        value: u32,
    ) -> Result<(), Error> {
        // Move value
        let address = Dbgdtrrx::get_mmio_address_from_base(self.base_address)?;
        self.memory.write_word_32(address, value)?;

        // Wait for RXfull
        let address = Dbgdscr::get_mmio_address_from_base(self.base_address)?;
        let mut dbgdscr = Dbgdscr(self.memory.read_word_32(address)?);

        while !dbgdscr.rxfull_l() {
            dbgdscr = Dbgdscr(self.memory.read_word_32(address)?);
        }

        // Run instruction
        self.execute_instruction(instruction)?;

        Ok(())
    }

    fn reset_register_cache(&mut self) {
        self.state.register_cache = vec![None; 51];
    }

    /// Sync any updated registers back to the core
    fn writeback_registers(&mut self) -> Result<(), Error> {
        let writeback_iter = (17u16..=48).chain(15u16..=16).chain(0u16..=14);

        for i in writeback_iter {
            if let Some((val, writeback)) = self.state.register_cache[i as usize] {
                if writeback {
                    match i {
                        0..=14 => {
                            let instruction = build_mrc(14, 0, i, 0, 5, 0);

                            self.execute_instruction_with_input(instruction, val.try_into()?)?;
                        }
                        15 => {
                            // Move val to r0
                            let instruction = build_mrc(14, 0, 0, 0, 5, 0);

                            self.execute_instruction_with_input(instruction, val.try_into()?)?;

                            // BX r0
                            let instruction = build_bx(0);
                            self.execute_instruction(instruction)?;
                        }
                        17..=48 => {
                            // Move value to r0, r1
                            let value: u64 = val.try_into()?;
                            let low_word = value as u32;
                            let high_word = (value >> 32) as u32;

                            let instruction = build_mrc(14, 0, 0, 0, 5, 0);
                            self.execute_instruction_with_input(instruction, low_word)?;

                            let instruction = build_mrc(14, 0, 1, 0, 5, 0);
                            self.execute_instruction_with_input(instruction, high_word)?;

                            // VMOV
                            let instruction = build_vmov(0, 0, 1, i - 17);
                            self.execute_instruction(instruction)?;
                        }
                        _ => {
                            panic!("Logic missing for writeback of register {i}");
                        }
                    }
                }
            }
        }

        self.reset_register_cache();

        Ok(())
    }

    /// Save r0 if needed before it gets clobbered by instruction execution
    fn prepare_r0_for_clobber(&mut self) -> Result<(), Error> {
        self.prepare_for_clobber(0)
    }

    /// Save r<n> if needed before it gets clobbered by instruction execution
    fn prepare_for_clobber(&mut self, reg: usize) -> Result<(), Error> {
        if self.state.register_cache[reg].is_none() {
            // cache reg since we're going to clobber it
            let val: u32 = self.read_core_reg(RegisterId(reg as u16))?.try_into()?;

            // Mark reg as needing writeback
            self.state.register_cache[reg] = Some((val.into(), true));
        }

        Ok(())
    }

    fn set_r0(&mut self, value: u32) -> Result<(), Error> {
        let instruction = build_mrc(14, 0, 0, 0, 5, 0);

        self.execute_instruction_with_input(instruction, value)
    }

    fn set_core_status(&mut self, new_status: CoreStatus) {
        super::update_core_status(&mut self.memory, &mut self.state.current_state, new_status);
    }
}

impl<'probe> CoreInterface for Armv7a<'probe> {
    fn wait_for_core_halted(&mut self, timeout: Duration) -> Result<(), Error> {
        // Wait until halted state is active again.
        let start = Instant::now();

        let address = Dbgdscr::get_mmio_address_from_base(self.base_address)?;

        while start.elapsed() < timeout {
            let dbgdscr = Dbgdscr(self.memory.read_word_32(address)?);
            if dbgdscr.halted() {
                return Ok(());
            }
            std::thread::sleep(Duration::from_millis(1));
        }
        Err(Error::Arm(ArmError::Timeout))
    }

    fn core_halted(&mut self) -> Result<bool, Error> {
        let address = Dbgdscr::get_mmio_address_from_base(self.base_address)?;
        let dbgdscr = Dbgdscr(self.memory.read_word_32(address)?);

        Ok(dbgdscr.halted())
    }

    fn halt(&mut self, timeout: Duration) -> Result<CoreInformation, Error> {
        if !matches!(self.state.current_state, CoreStatus::Halted(_)) {
            let address = Dbgdrcr::get_mmio_address_from_base(self.base_address)?;
            let mut value = Dbgdrcr(0);
            value.set_hrq(true);

            self.memory.write_word_32(address, value.into())?;

            self.wait_for_core_halted(timeout)?;

            // Reset our cached values
            self.reset_register_cache();
        }
        // Update core status
        let _ = self.status()?;

        // try to read the program counter
        let pc_value = self.read_core_reg(register::PC.id)?;

        // get pc
        Ok(CoreInformation {
            pc: pc_value.try_into()?,
        })
    }

    fn run(&mut self) -> Result<(), Error> {
        if matches!(self.state.current_state, CoreStatus::Running) {
            return Ok(());
        }

        // set writeback values
        self.writeback_registers()?;

        let address = Dbgdrcr::get_mmio_address_from_base(self.base_address)?;
        let mut value = Dbgdrcr(0);
        value.set_rrq(true);

        self.memory.write_word_32(address, value.into())?;

        // Wait for ack
        let address = Dbgdscr::get_mmio_address_from_base(self.base_address)?;

        loop {
            let dbgdscr = Dbgdscr(self.memory.read_word_32(address)?);
            if dbgdscr.restarted() {
                break;
            }
        }

        // Recompute / verify current state
        self.set_core_status(CoreStatus::Running);
        let _ = self.status()?;

        Ok(())
    }

    fn reset(&mut self) -> Result<(), Error> {
        self.sequence.reset_system(
            &mut *self.memory,
            crate::CoreType::Armv7a,
            Some(self.base_address),
        )?;

        // Reset our cached values
        self.reset_register_cache();

        Ok(())
    }

    fn reset_and_halt(&mut self, timeout: Duration) -> Result<CoreInformation, Error> {
        self.sequence.reset_catch_set(
            &mut *self.memory,
            crate::CoreType::Armv7a,
            Some(self.base_address),
        )?;
        self.sequence.reset_system(
            &mut *self.memory,
            crate::CoreType::Armv7a,
            Some(self.base_address),
        )?;

        // Request halt
        let address = Dbgdrcr::get_mmio_address_from_base(self.base_address)?;
        let mut value = Dbgdrcr(0);
        value.set_hrq(true);

        self.memory.write_word_32(address, value.into())?;

        // Release from reset
        self.sequence.reset_catch_clear(
            &mut *self.memory,
            crate::CoreType::Armv7a,
            Some(self.base_address),
        )?;

        self.wait_for_core_halted(timeout)?;

        // Update core status
        let _ = self.status()?;

        // Reset our cached values
        self.reset_register_cache();

        // try to read the program counter
        let pc_value = self.read_core_reg(register::PC.id)?;

        // get pc
        Ok(CoreInformation {
            pc: pc_value.try_into()?,
        })
    }

    fn step(&mut self) -> Result<CoreInformation, Error> {
        // Save current breakpoint
        let bp_unit_index = (self.available_breakpoint_units()? - 1) as usize;
        let bp_value_addr = Dbgbvr::get_mmio_address_from_base(self.base_address)?
            + (bp_unit_index * size_of::<u32>()) as u64;
        let saved_bp_value = self.memory.read_word_32(bp_value_addr)?;

        let bp_control_addr = Dbgbcr::get_mmio_address_from_base(self.base_address)?
            + (bp_unit_index * size_of::<u32>()) as u64;
        let saved_bp_control = self.memory.read_word_32(bp_control_addr)?;

        // Set breakpoint for any change
        let current_pc: u32 = self.read_core_reg(register::PC.id)?.try_into()?;
        let mut bp_control = Dbgbcr(0);

        // Breakpoint type - address mismatch
        bp_control.set_bt(0b0100);
        // Match on all modes
        bp_control.set_hmc(true);
        bp_control.set_pmc(0b11);
        // Match on all bytes
        bp_control.set_bas(0b1111);
        // Enable
        bp_control.set_e(true);

        self.memory.write_word_32(bp_value_addr, current_pc)?;
        self.memory
            .write_word_32(bp_control_addr, bp_control.into())?;

        // Resume
        self.run()?;

        // Wait for halt
        self.wait_for_core_halted(Duration::from_millis(100))?;

        // Reset breakpoint
        self.memory.write_word_32(bp_value_addr, saved_bp_value)?;
        self.memory
            .write_word_32(bp_control_addr, saved_bp_control)?;

        // try to read the program counter
        let pc_value = self.read_core_reg(register::PC.id)?;

        // get pc
        Ok(CoreInformation {
            pc: pc_value.try_into()?,
        })
    }

    fn read_core_reg(&mut self, address: RegisterId) -> Result<RegisterValue, Error> {
        let reg_num = address.0;

        // check cache
        if (reg_num as usize) < self.state.register_cache.len() {
            if let Some(cached_result) = self.state.register_cache[reg_num as usize] {
                return Ok(cached_result.0);
            }
        }

        // Generate instruction to extract register
        let result: Result<RegisterValue, Error> = match reg_num {
            0..=14 => {
                // r0-r14, valid
                // MCR p14, 0, <Rd>, c0, c5, 0 ; Write DBGDTRTXint Register
                let instruction = build_mcr(14, 0, reg_num, 0, 5, 0);

                let val = self.execute_instruction_with_result(instruction)?;

                Ok(val.into())
            }
            15 => {
                // PC, must access via r0
                self.prepare_r0_for_clobber()?;

                // MOV r0, PC
                let instruction = build_mov(0, 15);
                self.execute_instruction(instruction)?;

                // Read from r0
                let instruction = build_mcr(14, 0, 0, 0, 5, 0);
                let pra_plus_offset = self.execute_instruction_with_result(instruction)?;

                // PC returned is PC + 8
                Ok((pra_plus_offset - 8).into())
            }
            16 => {
                // CPSR, must access via r0
                self.prepare_r0_for_clobber()?;

                // MRS r0, CPSR
                let instruction = build_mrs(0);
                self.execute_instruction(instruction)?;

                // Read from r0
                let instruction = build_mcr(14, 0, 0, 0, 5, 0);
                let cpsr = self.execute_instruction_with_result(instruction)?;

                Ok(cpsr.into())
            }
            17..=48 => {
                // Access via r0, r1
                self.prepare_for_clobber(0)?;
                self.prepare_for_clobber(1)?;

                // If FPEXC.EN = 0, then these registers aren't safe to access.  Read as zero
                let fpexc: u32 = self.read_core_reg(50.into())?.try_into()?;
                if (fpexc & (1 << 30)) == 0 {
                    // Disabled
                    return Ok(0u32.into());
                }

                // VMOV r0, r1, <reg>
                let instruction = build_vmov(1, 0, 1, reg_num - 17);
                self.execute_instruction(instruction)?;

                // Read from r0
                let instruction = build_mcr(14, 0, 0, 0, 5, 0);
                let mut value = self.execute_instruction_with_result(instruction)? as u64;

                // Read from r1
                let instruction = build_mcr(14, 0, 1, 0, 5, 0);
                value |= (self.execute_instruction_with_result(instruction)? as u64) << 32;

                Ok(value.into())
            }
            49 => {
                // Access via r0
                self.prepare_for_clobber(0)?;

                // If FPEXC.EN = 0, then these registers aren't safe to access.  Read as zero
                let fpexc: u32 = self.read_core_reg(50.into())?.try_into()?;
                if (fpexc & (1 << 30)) == 0 {
                    // Disabled
                    return Ok(0u32.into());
                }

                // VMRS r0, FPSCR
                let instruction = build_vmrs(0, 1);
                self.execute_instruction(instruction)?;

                // Read from r0
                let instruction = build_mcr(14, 0, 0, 0, 5, 0);
                let value = self.execute_instruction_with_result(instruction)?;

                Ok(value.into())
            }
            50 => {
                // Access via r0
                self.prepare_for_clobber(0)?;

                // VMRS r0, FPEXC
                let instruction = build_vmrs(0, 0b1000);
                self.execute_instruction(instruction)?;

                let instruction = build_mcr(14, 0, 0, 0, 5, 0);
                let value = self.execute_instruction_with_result(instruction)?;

                Ok(value.into())
            }
            _ => Err(Error::Arm(
                Armv7aError::InvalidRegisterNumber(reg_num).into(),
            )),
        };

        if let Ok(value) = result {
            self.state.register_cache[reg_num as usize] = Some((value, false));

            Ok(value)
        } else {
            Err(result.err().unwrap())
        }
    }

    fn write_core_reg(&mut self, address: RegisterId, value: RegisterValue) -> Result<(), Error> {
        let reg_num = address.0;

        if (reg_num as usize) >= self.state.register_cache.len() {
            return Err(Error::Arm(
                Armv7aError::InvalidRegisterNumber(reg_num).into(),
            ));
        }
        self.state.register_cache[reg_num as usize] = Some((value, true));

        Ok(())
    }

    fn available_breakpoint_units(&mut self) -> Result<u32, Error> {
        if self.num_breakpoints.is_none() {
            let address = Dbgdidr::get_mmio_address_from_base(self.base_address)?;
            let dbgdidr = Dbgdidr(self.memory.read_word_32(address)?);

            self.num_breakpoints = Some(dbgdidr.brps() + 1);
        }
        Ok(self.num_breakpoints.unwrap())
    }

    fn enable_breakpoints(&mut self, _state: bool) -> Result<(), Error> {
        // Breakpoints are always on with v7-A
        Ok(())
    }

    fn set_hw_breakpoint(&mut self, bp_unit_index: usize, addr: u64) -> Result<(), Error> {
        let addr = valid_32bit_address(addr)?;

        let bp_value_addr = Dbgbvr::get_mmio_address_from_base(self.base_address)?
            + (bp_unit_index * size_of::<u32>()) as u64;
        let bp_control_addr = Dbgbcr::get_mmio_address_from_base(self.base_address)?
            + (bp_unit_index * size_of::<u32>()) as u64;
        let mut bp_control = Dbgbcr(0);

        // Breakpoint type - address match
        bp_control.set_bt(0b0000);
        // Match on all modes
        bp_control.set_hmc(true);
        bp_control.set_pmc(0b11);
        // Match on all bytes
        bp_control.set_bas(0b1111);
        // Enable
        bp_control.set_e(true);

        self.memory.write_word_32(bp_value_addr, addr)?;
        self.memory
            .write_word_32(bp_control_addr, bp_control.into())?;

        Ok(())
    }

    fn registers(&self) -> &'static RegisterFile {
        match self.state.fp_reg_count {
            Some(16) => &AARCH32_FP_16_REGS,
            Some(32) => &AARCH32_FP_32_REGS,
            _ => &AARCH32_COMMON_REGS,
        }
    }

    fn clear_hw_breakpoint(&mut self, bp_unit_index: usize) -> Result<(), Error> {
        let bp_value_addr = Dbgbvr::get_mmio_address_from_base(self.base_address)?
            + (bp_unit_index * size_of::<u32>()) as u64;
        let bp_control_addr = Dbgbcr::get_mmio_address_from_base(self.base_address)?
            + (bp_unit_index * size_of::<u32>()) as u64;

        self.memory.write_word_32(bp_value_addr, 0)?;
        self.memory.write_word_32(bp_control_addr, 0)?;

        Ok(())
    }

    fn hw_breakpoints_enabled(&self) -> bool {
        true
    }

    fn architecture(&self) -> Architecture {
        Architecture::Arm
    }

    fn core_type(&self) -> CoreType {
        CoreType::Armv7a
    }

    fn instruction_set(&mut self) -> Result<InstructionSet, Error> {
        let cpsr: u32 = self.read_core_reg(RegisterId(16))?.try_into()?;

        // CPSR bit 5 - T - Thumb mode
        match (cpsr >> 5) & 1 {
            1 => Ok(InstructionSet::Thumb2),
            _ => Ok(InstructionSet::A32),
        }
    }

    fn status(&mut self) -> Result<crate::core::CoreStatus, Error> {
        // determine current state
        let address = Dbgdscr::get_mmio_address_from_base(self.base_address)?;
        let dbgdscr = Dbgdscr(self.memory.read_word_32(address)?);

        if dbgdscr.halted() {
            let reason = dbgdscr.halt_reason();

            self.set_core_status(CoreStatus::Halted(reason));

            self.read_fp_reg_count()?;

            return Ok(CoreStatus::Halted(reason));
        }
        // Core is neither halted nor sleeping, so we assume it is running.
        if self.state.current_state.is_halted() {
            tracing::warn!("Core is running, but we expected it to be halted");
        }

        self.set_core_status(CoreStatus::Running);

        Ok(CoreStatus::Running)
    }

    /// See docs on the [`CoreInterface::hw_breakpoints`] trait
    fn hw_breakpoints(&mut self) -> Result<Vec<Option<u64>>, Error> {
        let mut breakpoints = vec![];
        let num_hw_breakpoints = self.available_breakpoint_units()? as usize;

        for bp_unit_index in 0..num_hw_breakpoints {
            let bp_value_addr = Dbgbvr::get_mmio_address_from_base(self.base_address)?
                + (bp_unit_index * size_of::<u32>()) as u64;
            let bp_value = self.memory.read_word_32(bp_value_addr)?;

            let bp_control_addr = Dbgbcr::get_mmio_address_from_base(self.base_address)?
                + (bp_unit_index * size_of::<u32>()) as u64;
            let bp_control = Dbgbcr(self.memory.read_word_32(bp_control_addr)?);

            if bp_control.e() {
                breakpoints.push(Some(bp_value as u64));
            } else {
                breakpoints.push(None);
            }
        }
        Ok(breakpoints)
    }

    fn fpu_support(&mut self) -> Result<bool, crate::error::Error> {
        Err(crate::error::Error::Other(anyhow::anyhow!(
            "Fpu detection not yet implemented"
        )))
    }

    fn on_session_stop(&mut self) -> Result<(), Error> {
        if matches!(self.state.current_state, CoreStatus::Halted(_)) {
            // We may have clobbered registers we wrote during debugging
            // Best effort attempt to put them back before we exit
            self.writeback_registers()
        } else {
            Ok(())
        }
    }

    fn reset_catch_clear(&mut self) -> Result<(), Error> {
        self.sequence.reset_catch_clear(
            &mut *self.memory,
            crate::CoreType::Armv7a,
            Some(self.base_address),
        )?;

        Ok(())
    }
}

impl<'probe> MemoryInterface for Armv7a<'probe> {
    fn supports_native_64bit_access(&mut self) -> bool {
        false
    }

    fn read_word_64(&mut self, address: u64) -> Result<u64, crate::error::Error> {
        let mut ret: u64 = self.read_word_32(address)? as u64;
        ret |= (self.read_word_32(address + 4)? as u64) << 32;

        Ok(ret)
    }

    fn read_word_32(&mut self, address: u64) -> Result<u32, Error> {
        let address = valid_32bit_address(address)?;

        // LDC p14, c5, [r0], #4
        let instr = build_ldc(14, 5, 0, 4);

        // Save r0
        self.prepare_r0_for_clobber()?;

        // Load r0 with the address to read from
        self.set_r0(address)?;

        // Read memory from [r0]
        self.execute_instruction_with_result(instr)
    }

    fn read_word_8(&mut self, address: u64) -> Result<u8, Error> {
        // Find the word this is in and its byte offset
        let byte_offset = address % 4;
        let word_start = address - byte_offset;

        // Read the word
        let data = self.read_word_32(word_start)?;

        // Return the byte
        Ok(data.to_le_bytes()[byte_offset as usize])
    }

    fn read_64(&mut self, address: u64, data: &mut [u64]) -> Result<(), crate::error::Error> {
        for (i, word) in data.iter_mut().enumerate() {
            *word = self.read_word_64(address + ((i as u64) * 8))?;
        }

        Ok(())
    }

    fn read_32(&mut self, address: u64, data: &mut [u32]) -> Result<(), Error> {
        for (i, word) in data.iter_mut().enumerate() {
            *word = self.read_word_32(address + ((i as u64) * 4))?;
        }

        Ok(())
    }

    fn read_8(&mut self, address: u64, data: &mut [u8]) -> Result<(), Error> {
        for (i, byte) in data.iter_mut().enumerate() {
            *byte = self.read_word_8(address + (i as u64))?;
        }

        Ok(())
    }

    fn write_word_64(&mut self, address: u64, data: u64) -> Result<(), crate::error::Error> {
        let data_low = data as u32;
        let data_high = (data >> 32) as u32;

        self.write_word_32(address, data_low)?;
        self.write_word_32(address + 4, data_high)
    }

    fn write_word_32(&mut self, address: u64, data: u32) -> Result<(), Error> {
        let address = valid_32bit_address(address)?;

        // STC p14, c5, [r0], #4
        let instr = build_stc(14, 5, 0, 4);

        // Save r0
        self.prepare_r0_for_clobber()?;

        // Load r0 with the address to write to
        self.set_r0(address)?;

        // Write to [r0]
        self.execute_instruction_with_input(instr, data)
    }

    fn write_word_8(&mut self, address: u64, data: u8) -> Result<(), Error> {
        // Find the word this is in and its byte offset
        let byte_offset = address % 4;
        let word_start = address - byte_offset;

        // Get the current word value
        let current_word = self.read_word_32(word_start)?;
        let mut word_bytes = current_word.to_le_bytes();
        word_bytes[byte_offset as usize] = data;

        self.write_word_32(word_start, u32::from_le_bytes(word_bytes))
    }

    fn write_64(&mut self, address: u64, data: &[u64]) -> Result<(), crate::error::Error> {
        for (i, word) in data.iter().enumerate() {
            self.write_word_64(address + ((i as u64) * 8), *word)?;
        }

        Ok(())
    }

    fn write_32(&mut self, address: u64, data: &[u32]) -> Result<(), Error> {
        for (i, word) in data.iter().enumerate() {
            self.write_word_32(address + ((i as u64) * 4), *word)?;
        }

        Ok(())
    }

    fn write_8(&mut self, address: u64, data: &[u8]) -> Result<(), Error> {
        for (i, byte) in data.iter().enumerate() {
            self.write_word_8(address + ((i as u64) * 4), *byte)?;
        }

        Ok(())
    }

    fn supports_8bit_transfers(&self) -> Result<bool, Error> {
        Ok(false)
    }

    fn flush(&mut self) -> Result<(), Error> {
        // Nothing to do - this runs through the CPU which automatically handles any caching
        Ok(())
    }
}

#[cfg(test)]
mod test {
    use crate::{
        architecture::arm::{
            ap::MemoryAp, communication_interface::SwdSequence,
            memory::adi_v5_memory_interface::ArmProbe, sequences::DefaultArmSequence, ArmError,
        },
        DebugProbeError,
    };

    use super::*;

    const TEST_BASE_ADDRESS: u64 = 0x8000_1000;

    fn address_to_reg_num(address: u64) -> u32 {
        ((address - TEST_BASE_ADDRESS) / 4) as u32
    }

    pub struct ExpectedMemoryOp {
        read: bool,
        address: u64,
        value: u32,
    }

    pub struct MockProbe {
        expected_ops: Vec<ExpectedMemoryOp>,
    }

    impl MockProbe {
        pub fn new() -> Self {
            MockProbe {
                expected_ops: vec![],
            }
        }

        pub fn expected_read(&mut self, addr: u64, value: u32) {
            self.expected_ops.push(ExpectedMemoryOp {
                read: true,
                address: addr,
                value,
            });
        }

        pub fn expected_write(&mut self, addr: u64, value: u32) {
            self.expected_ops.push(ExpectedMemoryOp {
                read: false,
                address: addr,
                value,
            });
        }
    }

    impl ArmProbe for MockProbe {
        fn update_core_status(&mut self, _: CoreStatus) {}

        fn read_8(&mut self, _address: u64, _data: &mut [u8]) -> Result<(), ArmError> {
            todo!()
        }

        fn read_32(&mut self, address: u64, data: &mut [u32]) -> Result<(), ArmError> {
            if self.expected_ops.is_empty() {
                panic!(
                    "Received unexpected read_32 op: register {:#}",
                    address_to_reg_num(address)
                );
            }

            assert_eq!(data.len(), 1);

            let expected_op = self.expected_ops.remove(0);

            assert!(
                expected_op.read,
                "R/W mismatch for register: Expected {:#} Actual: {:#}",
                address_to_reg_num(expected_op.address),
                address_to_reg_num(address)
            );
            assert_eq!(
                expected_op.address,
                address,
                "Read from unexpected register: Expected {:#} Actual: {:#}",
                address_to_reg_num(expected_op.address),
                address_to_reg_num(address)
            );

            data[0] = expected_op.value;

            Ok(())
        }

        fn read(&mut self, address: u64, data: &mut [u8]) -> Result<(), ArmError> {
            self.read_8(address, data)
        }

        fn write_8(&mut self, _address: u64, _data: &[u8]) -> Result<(), ArmError> {
            todo!()
        }

        fn write_32(&mut self, address: u64, data: &[u32]) -> Result<(), ArmError> {
            if self.expected_ops.is_empty() {
                panic!(
                    "Received unexpected write_32 op: register {:#}",
                    address_to_reg_num(address)
                );
            }

            assert_eq!(data.len(), 1);

            let expected_op = self.expected_ops.remove(0);

            assert!(
                !expected_op.read,
                "Read/write mismatch on register: {:#}",
                address_to_reg_num(address)
            );
            assert_eq!(
                expected_op.address,
                address,
                "Write to unexpected register: Expected {:#} Actual: {:#}",
                address_to_reg_num(expected_op.address),
                address_to_reg_num(address)
            );

            assert_eq!(
                expected_op.value, data[0],
                "Write value mismatch Expected {:#X} Actual: {:#X}",
                expected_op.value, data[0]
            );

            Ok(())
        }

        fn write(&mut self, address: u64, data: &[u8]) -> Result<(), ArmError> {
            self.write_8(address, data)
        }

        fn flush(&mut self) -> Result<(), ArmError> {
            todo!()
        }

        fn supports_8bit_transfers(&self) -> Result<bool, ArmError> {
            Ok(false)
        }

        fn get_arm_communication_interface(
            &mut self,
        ) -> Result<
            &mut crate::architecture::arm::ArmCommunicationInterface<
                crate::architecture::arm::communication_interface::Initialized,
            >,
            DebugProbeError,
        > {
            Err(DebugProbeError::NotImplemented(
                "get_arm_communication_interface",
            ))
        }

        fn read_64(&mut self, _address: u64, _data: &mut [u64]) -> Result<(), ArmError> {
            todo!()
        }

        fn write_64(&mut self, _address: u64, _data: &[u64]) -> Result<(), ArmError> {
            todo!()
        }

        fn ap(&mut self) -> MemoryAp {
            todo!()
        }

        fn supports_native_64bit_access(&mut self) -> bool {
            false
        }
    }

    impl SwdSequence for MockProbe {
        fn swj_sequence(&mut self, _bit_len: u8, _bits: u64) -> Result<(), DebugProbeError> {
            todo!()
        }

        fn swj_pins(
            &mut self,
            _pin_out: u32,
            _pin_select: u32,
            _pin_wait: u32,
        ) -> Result<u32, DebugProbeError> {
            todo!()
        }
    }

    fn add_status_expectations(probe: &mut MockProbe, halted: bool) {
        let mut dbgdscr = Dbgdscr(0);
        dbgdscr.set_halted(halted);
        dbgdscr.set_restarted(true);
        probe.expected_read(
            Dbgdscr::get_mmio_address_from_base(TEST_BASE_ADDRESS).unwrap(),
            dbgdscr.into(),
        );
    }

    fn add_enable_itr_expectations(probe: &mut MockProbe) {
        let mut dbgdscr = Dbgdscr(0);
        dbgdscr.set_halted(true);
        probe.expected_read(
            Dbgdscr::get_mmio_address_from_base(TEST_BASE_ADDRESS).unwrap(),
            dbgdscr.into(),
        );
        dbgdscr.set_itren(true);
        probe.expected_write(
            Dbgdscr::get_mmio_address_from_base(TEST_BASE_ADDRESS).unwrap(),
            dbgdscr.into(),
        );
    }

    fn add_read_reg_expectations(probe: &mut MockProbe, reg: u16, value: u32) {
        probe.expected_write(
            Dbgitr::get_mmio_address_from_base(TEST_BASE_ADDRESS).unwrap(),
            build_mcr(14, 0, reg, 0, 5, 0),
        );
        let mut dbgdscr = Dbgdscr(0);
        dbgdscr.set_instrcoml_l(true);
        dbgdscr.set_txfull_l(true);

        probe.expected_read(
            Dbgdscr::get_mmio_address_from_base(TEST_BASE_ADDRESS).unwrap(),
            dbgdscr.into(),
        );
        probe.expected_read(
            Dbgdtrtx::get_mmio_address_from_base(TEST_BASE_ADDRESS).unwrap(),
            value,
        );
    }

    fn add_read_pc_expectations(probe: &mut MockProbe, value: u32) {
        let mut dbgdscr = Dbgdscr(0);
        dbgdscr.set_instrcoml_l(true);
        dbgdscr.set_txfull_l(true);

        probe.expected_write(
            Dbgitr::get_mmio_address_from_base(TEST_BASE_ADDRESS).unwrap(),
            build_mov(0, 15),
        );
        probe.expected_read(
            Dbgdscr::get_mmio_address_from_base(TEST_BASE_ADDRESS).unwrap(),
            dbgdscr.into(),
        );
        // + 8 to add expected offset on halt
        add_read_reg_expectations(probe, 0, value + 8);
    }

    fn add_read_fp_count_expectations(probe: &mut MockProbe) {
        let mut dbgdscr = Dbgdscr(0);
        dbgdscr.set_instrcoml_l(true);
        dbgdscr.set_txfull_l(true);

        probe.expected_write(
            Dbgitr::get_mmio_address_from_base(TEST_BASE_ADDRESS).unwrap(),
            build_vmrs(0, 0b0111),
        );
        probe.expected_read(
            Dbgdscr::get_mmio_address_from_base(TEST_BASE_ADDRESS).unwrap(),
            dbgdscr.into(),
        );
        add_read_reg_expectations(probe, 0, 0b010);
    }

    fn add_read_cpsr_expectations(probe: &mut MockProbe, value: u32) {
        let mut dbgdscr = Dbgdscr(0);
        dbgdscr.set_instrcoml_l(true);
        dbgdscr.set_txfull_l(true);

        probe.expected_write(
            Dbgitr::get_mmio_address_from_base(TEST_BASE_ADDRESS).unwrap(),
            build_mrs(0),
        );
        probe.expected_read(
            Dbgdscr::get_mmio_address_from_base(TEST_BASE_ADDRESS).unwrap(),
            dbgdscr.into(),
        );
        add_read_reg_expectations(probe, 0, value);
    }

    fn add_idr_expectations(probe: &mut MockProbe, bp_count: u32) {
        let mut dbgdidr = Dbgdidr(0);
        dbgdidr.set_brps(bp_count - 1);
        probe.expected_read(
            Dbgdidr::get_mmio_address_from_base(TEST_BASE_ADDRESS).unwrap(),
            dbgdidr.into(),
        );
    }

    fn add_set_r0_expectation(probe: &mut MockProbe, value: u32) {
        let mut dbgdscr = Dbgdscr(0);
        dbgdscr.set_instrcoml_l(true);
        dbgdscr.set_rxfull_l(true);

        probe.expected_write(
            Dbgdtrrx::get_mmio_address_from_base(TEST_BASE_ADDRESS).unwrap(),
            value,
        );
        probe.expected_read(
            Dbgdscr::get_mmio_address_from_base(TEST_BASE_ADDRESS).unwrap(),
            dbgdscr.into(),
        );

        probe.expected_write(
            Dbgitr::get_mmio_address_from_base(TEST_BASE_ADDRESS).unwrap(),
            build_mrc(14, 0, 0, 0, 5, 0),
        );
        probe.expected_read(
            Dbgdscr::get_mmio_address_from_base(TEST_BASE_ADDRESS).unwrap(),
            dbgdscr.into(),
        );
    }

    fn add_read_memory_expectations(probe: &mut MockProbe, address: u64, value: u32) {
        add_set_r0_expectation(probe, address as u32);

        let mut dbgdscr = Dbgdscr(0);
        dbgdscr.set_instrcoml_l(true);
        dbgdscr.set_txfull_l(true);

        probe.expected_write(
            Dbgitr::get_mmio_address_from_base(TEST_BASE_ADDRESS).unwrap(),
            build_ldc(14, 5, 0, 4),
        );
        probe.expected_read(
            Dbgdscr::get_mmio_address_from_base(TEST_BASE_ADDRESS).unwrap(),
            dbgdscr.into(),
        );
        probe.expected_read(
            Dbgdtrtx::get_mmio_address_from_base(TEST_BASE_ADDRESS).unwrap(),
            value,
        );
    }

    #[test]
    fn armv7a_new() {
        let mut probe = MockProbe::new();

        // Add expectations
        add_status_expectations(&mut probe, true);
        add_enable_itr_expectations(&mut probe);
        add_read_reg_expectations(&mut probe, 0, 0);
        add_read_fp_count_expectations(&mut probe);

        let mock_mem = Box::new(probe) as _;

        let _ = Armv7a::new(
            mock_mem,
            &mut CortexAState::new(),
            TEST_BASE_ADDRESS,
            DefaultArmSequence::create(),
        )
        .unwrap();
    }

    #[test]
    fn armv7a_core_halted() {
        let mut probe = MockProbe::new();
        let mut state = CortexAState::new();

        // Add expectations
        add_status_expectations(&mut probe, true);
        add_enable_itr_expectations(&mut probe);
        add_read_reg_expectations(&mut probe, 0, 0);
        add_read_fp_count_expectations(&mut probe);

        let mut dbgdscr = Dbgdscr(0);
        dbgdscr.set_halted(false);
        probe.expected_read(
            Dbgdscr::get_mmio_address_from_base(TEST_BASE_ADDRESS).unwrap(),
            dbgdscr.into(),
        );

        dbgdscr.set_halted(true);
        probe.expected_read(
            Dbgdscr::get_mmio_address_from_base(TEST_BASE_ADDRESS).unwrap(),
            dbgdscr.into(),
        );

        let mock_mem = Box::new(probe) as _;

        let mut armv7a = Armv7a::new(
            mock_mem,
            &mut state,
            TEST_BASE_ADDRESS,
            DefaultArmSequence::create(),
        )
        .unwrap();

        // First read false, second read true
        assert!(!armv7a.core_halted().unwrap());
        assert!(armv7a.core_halted().unwrap());
    }

    #[test]
    fn armv7a_wait_for_core_halted() {
        let mut probe = MockProbe::new();
        let mut state = CortexAState::new();

        // Add expectations
        add_status_expectations(&mut probe, true);
        add_enable_itr_expectations(&mut probe);
        add_read_reg_expectations(&mut probe, 0, 0);
        add_read_fp_count_expectations(&mut probe);

        let mut dbgdscr = Dbgdscr(0);
        dbgdscr.set_halted(false);
        probe.expected_read(
            Dbgdscr::get_mmio_address_from_base(TEST_BASE_ADDRESS).unwrap(),
            dbgdscr.into(),
        );

        dbgdscr.set_halted(true);
        probe.expected_read(
            Dbgdscr::get_mmio_address_from_base(TEST_BASE_ADDRESS).unwrap(),
            dbgdscr.into(),
        );

        let mock_mem = Box::new(probe) as _;

        let mut armv7a = Armv7a::new(
            mock_mem,
            &mut state,
            TEST_BASE_ADDRESS,
            DefaultArmSequence::create(),
        )
        .unwrap();

        // Should halt on second read
        armv7a
            .wait_for_core_halted(Duration::from_millis(100))
            .unwrap();
    }

    #[test]
    fn armv7a_status_running() {
        let mut probe = MockProbe::new();
        let mut state = CortexAState::new();

        // Add expectations
        add_status_expectations(&mut probe, true);
        add_enable_itr_expectations(&mut probe);
        add_read_reg_expectations(&mut probe, 0, 0);
        add_read_fp_count_expectations(&mut probe);

        let mut dbgdscr = Dbgdscr(0);
        dbgdscr.set_halted(false);
        probe.expected_read(
            Dbgdscr::get_mmio_address_from_base(TEST_BASE_ADDRESS).unwrap(),
            dbgdscr.into(),
        );

        let mock_mem = Box::new(probe) as _;

        let mut armv7a = Armv7a::new(
            mock_mem,
            &mut state,
            TEST_BASE_ADDRESS,
            DefaultArmSequence::create(),
        )
        .unwrap();

        // Should halt on second read
        assert_eq!(CoreStatus::Running, armv7a.status().unwrap());
    }

    #[test]
    fn armv7a_status_halted() {
        let mut probe = MockProbe::new();
        let mut state = CortexAState::new();

        // Add expectations
        add_status_expectations(&mut probe, true);
        add_enable_itr_expectations(&mut probe);
        add_read_reg_expectations(&mut probe, 0, 0);
        add_read_fp_count_expectations(&mut probe);

        let mut dbgdscr = Dbgdscr(0);
        dbgdscr.set_halted(true);
        probe.expected_read(
            Dbgdscr::get_mmio_address_from_base(TEST_BASE_ADDRESS).unwrap(),
            dbgdscr.into(),
        );
        add_read_fp_count_expectations(&mut probe);

        let mock_mem = Box::new(probe) as _;

        let mut armv7a = Armv7a::new(
            mock_mem,
            &mut state,
            TEST_BASE_ADDRESS,
            DefaultArmSequence::create(),
        )
        .unwrap();

        // Should halt on second read
        assert_eq!(
            CoreStatus::Halted(crate::HaltReason::Request),
            armv7a.status().unwrap()
        );
    }

    #[test]
    fn armv7a_read_core_reg_common() {
        const REG_VALUE: u32 = 0xABCD;

        let mut probe = MockProbe::new();
        let mut state = CortexAState::new();

        // Add expectations
        add_status_expectations(&mut probe, true);
        add_enable_itr_expectations(&mut probe);
        add_read_reg_expectations(&mut probe, 0, 0);
        add_read_fp_count_expectations(&mut probe);

        // Read register
        add_read_reg_expectations(&mut probe, 2, REG_VALUE);

        let mock_mem = Box::new(probe) as _;

        let mut armv7a = Armv7a::new(
            mock_mem,
            &mut state,
            TEST_BASE_ADDRESS,
            DefaultArmSequence::create(),
        )
        .unwrap();

        // First read will hit expectations
        assert_eq!(
            RegisterValue::from(REG_VALUE),
            armv7a.read_core_reg(RegisterId(2)).unwrap()
        );

        // Second read will cache, no new expectations
        assert_eq!(
            RegisterValue::from(REG_VALUE),
            armv7a.read_core_reg(RegisterId(2)).unwrap()
        );
    }

    #[test]
    fn armv7a_read_core_reg_pc() {
        const REG_VALUE: u32 = 0xABCD;

        let mut probe = MockProbe::new();
        let mut state = CortexAState::new();

        // Add expectations
        add_status_expectations(&mut probe, true);
        add_enable_itr_expectations(&mut probe);
        add_read_reg_expectations(&mut probe, 0, 0);
        add_read_fp_count_expectations(&mut probe);

        // Read PC
        add_read_pc_expectations(&mut probe, REG_VALUE);

        let mock_mem = Box::new(probe) as _;

        let mut armv7a = Armv7a::new(
            mock_mem,
            &mut state,
            TEST_BASE_ADDRESS,
            DefaultArmSequence::create(),
        )
        .unwrap();

        // First read will hit expectations
        assert_eq!(
            RegisterValue::from(REG_VALUE),
            armv7a.read_core_reg(RegisterId(15)).unwrap()
        );

        // Second read will cache, no new expectations
        assert_eq!(
            RegisterValue::from(REG_VALUE),
            armv7a.read_core_reg(RegisterId(15)).unwrap()
        );
    }

    #[test]
    fn armv7a_read_core_reg_cpsr() {
        const REG_VALUE: u32 = 0xABCD;

        let mut probe = MockProbe::new();
        let mut state = CortexAState::new();

        // Add expectations
        add_status_expectations(&mut probe, true);
        add_enable_itr_expectations(&mut probe);
        add_read_reg_expectations(&mut probe, 0, 0);
        add_read_fp_count_expectations(&mut probe);

        // Read CPSR
        add_read_cpsr_expectations(&mut probe, REG_VALUE);

        let mock_mem = Box::new(probe) as _;

        let mut armv7a = Armv7a::new(
            mock_mem,
            &mut state,
            TEST_BASE_ADDRESS,
            DefaultArmSequence::create(),
        )
        .unwrap();

        // First read will hit expectations
        assert_eq!(
            RegisterValue::from(REG_VALUE),
            armv7a.read_core_reg(RegisterId(16)).unwrap()
        );

        // Second read will cache, no new expectations
        assert_eq!(
            RegisterValue::from(REG_VALUE),
            armv7a.read_core_reg(RegisterId(16)).unwrap()
        );
    }

    #[test]
    fn armv7a_halt() {
        const REG_VALUE: u32 = 0xABCD;

        let mut probe = MockProbe::new();
        let mut state = CortexAState::new();

        // Add expectations
        add_status_expectations(&mut probe, false);

        // Write halt request
        let mut dbgdrcr = Dbgdrcr(0);
        dbgdrcr.set_hrq(true);
        probe.expected_write(
            Dbgdrcr::get_mmio_address_from_base(TEST_BASE_ADDRESS).unwrap(),
            dbgdrcr.into(),
        );

        // Wait for halted
        add_status_expectations(&mut probe, true);

        // Read status
        add_status_expectations(&mut probe, true);
        add_enable_itr_expectations(&mut probe);
        add_read_reg_expectations(&mut probe, 0, 0);
        add_read_fp_count_expectations(&mut probe);

        // Read PC
        add_read_pc_expectations(&mut probe, REG_VALUE);

        let mock_mem = Box::new(probe) as _;

        let mut armv7a = Armv7a::new(
            mock_mem,
            &mut state,
            TEST_BASE_ADDRESS,
            DefaultArmSequence::create(),
        )
        .unwrap();

        // Verify PC
        assert_eq!(
            REG_VALUE as u64,
            armv7a.halt(Duration::from_millis(100)).unwrap().pc
        );
    }

    #[test]
    fn armv7a_run() {
        let mut probe = MockProbe::new();
        let mut state = CortexAState::new();

        // Add expectations
        add_status_expectations(&mut probe, true);
        add_enable_itr_expectations(&mut probe);
        add_read_reg_expectations(&mut probe, 0, 0);
        add_read_fp_count_expectations(&mut probe);

        // Writeback r0
        add_set_r0_expectation(&mut probe, 0);

        // Write resume request
        let mut dbgdrcr = Dbgdrcr(0);
        dbgdrcr.set_rrq(true);
        probe.expected_write(
            Dbgdrcr::get_mmio_address_from_base(TEST_BASE_ADDRESS).unwrap(),
            dbgdrcr.into(),
        );

        // Wait for running
        add_status_expectations(&mut probe, false);

        // Read status
        add_status_expectations(&mut probe, false);

        let mock_mem = Box::new(probe) as _;

        let mut armv7a = Armv7a::new(
            mock_mem,
            &mut state,
            TEST_BASE_ADDRESS,
            DefaultArmSequence::create(),
        )
        .unwrap();

        armv7a.run().unwrap();
    }

    #[test]
    fn armv7a_available_breakpoint_units() {
        const BP_COUNT: u32 = 4;
        let mut probe = MockProbe::new();
        let mut state = CortexAState::new();

        // Add expectations
        add_status_expectations(&mut probe, true);
        add_enable_itr_expectations(&mut probe);
        add_read_reg_expectations(&mut probe, 0, 0);
        add_read_fp_count_expectations(&mut probe);

        // Read breakpoint count
        add_idr_expectations(&mut probe, BP_COUNT);

        let mock_mem = Box::new(probe) as _;

        let mut armv7a = Armv7a::new(
            mock_mem,
            &mut state,
            TEST_BASE_ADDRESS,
            DefaultArmSequence::create(),
        )
        .unwrap();

        assert_eq!(BP_COUNT, armv7a.available_breakpoint_units().unwrap());
    }

    #[test]
    fn armv7a_hw_breakpoints() {
        const BP_COUNT: u32 = 4;
        const BP1: u64 = 0x2345;
        const BP2: u64 = 0x8000_0000;
        let mut probe = MockProbe::new();
        let mut state = CortexAState::new();

        // Add expectations
        add_status_expectations(&mut probe, true);
        add_enable_itr_expectations(&mut probe);
        add_read_reg_expectations(&mut probe, 0, 0);
        add_read_fp_count_expectations(&mut probe);

        // Read breakpoint count
        add_idr_expectations(&mut probe, BP_COUNT);

        // Read BP values and controls
        probe.expected_read(
            Dbgbvr::get_mmio_address_from_base(TEST_BASE_ADDRESS).unwrap(),
            BP1 as u32,
        );
        probe.expected_read(
            Dbgbcr::get_mmio_address_from_base(TEST_BASE_ADDRESS).unwrap(),
            1,
        );

        probe.expected_read(
            Dbgbvr::get_mmio_address_from_base(TEST_BASE_ADDRESS).unwrap() + 4,
            BP2 as u32,
        );
        probe.expected_read(
            Dbgbcr::get_mmio_address_from_base(TEST_BASE_ADDRESS).unwrap() + 4,
            1,
        );

        probe.expected_read(
            Dbgbvr::get_mmio_address_from_base(TEST_BASE_ADDRESS).unwrap() + (2 * 4),
            0,
        );
        probe.expected_read(
            Dbgbcr::get_mmio_address_from_base(TEST_BASE_ADDRESS).unwrap() + (2 * 4),
            0,
        );

        probe.expected_read(
            Dbgbvr::get_mmio_address_from_base(TEST_BASE_ADDRESS).unwrap() + (3 * 4),
            0,
        );
        probe.expected_read(
            Dbgbcr::get_mmio_address_from_base(TEST_BASE_ADDRESS).unwrap() + (3 * 4),
            0,
        );

        let mock_mem = Box::new(probe) as _;

        let mut armv7a = Armv7a::new(
            mock_mem,
            &mut state,
            TEST_BASE_ADDRESS,
            DefaultArmSequence::create(),
        )
        .unwrap();

        let results = armv7a.hw_breakpoints().unwrap();
        assert_eq!(Some(BP1), results[0]);
        assert_eq!(Some(BP2), results[1]);
        assert_eq!(None, results[2]);
        assert_eq!(None, results[3]);
    }

    #[test]
    fn armv7a_set_hw_breakpoint() {
        const BP_VALUE: u64 = 0x2345;
        let mut probe = MockProbe::new();
        let mut state = CortexAState::new();

        // Add expectations
        add_status_expectations(&mut probe, true);
        add_enable_itr_expectations(&mut probe);
        add_read_reg_expectations(&mut probe, 0, 0);
        add_read_fp_count_expectations(&mut probe);

        // Update BP value and control
        let mut dbgbcr = Dbgbcr(0);
        // Match on all modes
        dbgbcr.set_hmc(true);
        dbgbcr.set_pmc(0b11);
        // Match on all bytes
        dbgbcr.set_bas(0b1111);
        // Enable
        dbgbcr.set_e(true);

        probe.expected_write(
            Dbgbvr::get_mmio_address_from_base(TEST_BASE_ADDRESS).unwrap(),
            BP_VALUE as u32,
        );
        probe.expected_write(
            Dbgbcr::get_mmio_address_from_base(TEST_BASE_ADDRESS).unwrap(),
            dbgbcr.into(),
        );

        let mock_mem = Box::new(probe) as _;

        let mut armv7a = Armv7a::new(
            mock_mem,
            &mut state,
            TEST_BASE_ADDRESS,
            DefaultArmSequence::create(),
        )
        .unwrap();

        armv7a.set_hw_breakpoint(0, BP_VALUE).unwrap();
    }

    #[test]
    fn armv7a_clear_hw_breakpoint() {
        let mut probe = MockProbe::new();
        let mut state = CortexAState::new();

        // Add expectations
        add_status_expectations(&mut probe, true);
        add_enable_itr_expectations(&mut probe);
        add_read_reg_expectations(&mut probe, 0, 0);
        add_read_fp_count_expectations(&mut probe);

        // Update BP value and control
        probe.expected_write(
            Dbgbvr::get_mmio_address_from_base(TEST_BASE_ADDRESS).unwrap(),
            0,
        );
        probe.expected_write(
            Dbgbcr::get_mmio_address_from_base(TEST_BASE_ADDRESS).unwrap(),
            0,
        );

        let mock_mem = Box::new(probe) as _;

        let mut armv7a = Armv7a::new(
            mock_mem,
            &mut state,
            TEST_BASE_ADDRESS,
            DefaultArmSequence::create(),
        )
        .unwrap();

        armv7a.clear_hw_breakpoint(0).unwrap();
    }

    #[test]
    fn armv7a_read_word_32() {
        const MEMORY_VALUE: u32 = 0xBA5EBA11;
        const MEMORY_ADDRESS: u64 = 0x12345678;

        let mut probe = MockProbe::new();
        let mut state = CortexAState::new();

        // Add expectations
        add_status_expectations(&mut probe, true);
        add_enable_itr_expectations(&mut probe);
        add_read_reg_expectations(&mut probe, 0, 0);
        add_read_fp_count_expectations(&mut probe);

        // Read memory
        add_read_memory_expectations(&mut probe, MEMORY_ADDRESS, MEMORY_VALUE);

        let mock_mem = Box::new(probe) as _;

        let mut armv7a = Armv7a::new(
            mock_mem,
            &mut state,
            TEST_BASE_ADDRESS,
            DefaultArmSequence::create(),
        )
        .unwrap();

        assert_eq!(MEMORY_VALUE, armv7a.read_word_32(MEMORY_ADDRESS).unwrap());
    }

    #[test]
    fn armv7a_read_word_8() {
        const MEMORY_VALUE: u32 = 0xBA5EBA11;
        const MEMORY_ADDRESS: u64 = 0x12345679;
        const MEMORY_WORD_ADDRESS: u64 = 0x12345678;

        let mut probe = MockProbe::new();
        let mut state = CortexAState::new();

        // Add expectations
        add_status_expectations(&mut probe, true);
        add_enable_itr_expectations(&mut probe);
        add_read_reg_expectations(&mut probe, 0, 0);
        add_read_fp_count_expectations(&mut probe);

        // Read memory
        add_read_memory_expectations(&mut probe, MEMORY_WORD_ADDRESS, MEMORY_VALUE);

        let mock_mem = Box::new(probe) as _;

        let mut armv7a = Armv7a::new(
            mock_mem,
            &mut state,
            TEST_BASE_ADDRESS,
            DefaultArmSequence::create(),
        )
        .unwrap();

        assert_eq!(0xBA, armv7a.read_word_8(MEMORY_ADDRESS).unwrap());
    }
}<|MERGE_RESOLUTION|>--- conflicted
+++ resolved
@@ -1,6 +1,5 @@
 //! Register types and the core interface for armv7-a
 
-<<<<<<< HEAD
 use crate::architecture::arm::core::armv7a_debug_regs::*;
 use crate::architecture::arm::core::register;
 use crate::architecture::arm::memory::adi_v5_memory_interface::ArmProbe;
@@ -14,29 +13,17 @@
 use crate::MemoryInterface;
 use crate::RegisterId;
 use crate::{Architecture, CoreInformation, CoreType, InstructionSet};
-=======
-use super::{
-    instructions::aarch32::{
-        build_bx, build_ldc, build_mcr, build_mov, build_mrc, build_mrs, build_stc, build_vmov,
-        build_vmrs,
-    },
-    CortexAState, AARCH32_COMMON_REGS, AARCH32_FP_16_REGS, AARCH32_FP_32_REGS,
+use anyhow::Result;
+
+use super::instructions::aarch32::{
+    build_bx, build_ldc, build_mcr, build_mov, build_mrc, build_mrs, build_stc, build_vmov,
+    build_vmrs,
 };
-use crate::{
-    architecture::arm::{
-        core::{armv7a_debug_regs::*, register},
-        memory::adi_v5_memory_interface::ArmProbe,
-        sequences::ArmDebugSequence,
-        ArmError,
-    },
-    core::{MemoryMappedRegister, RegisterFile, RegisterId, RegisterValue},
-    error::Error,
-    memory::valid_32bit_address,
-    Architecture, CoreInformation, CoreInterface, CoreStatus, CoreType, InstructionSet,
-    MemoryInterface,
-};
->>>>>>> e984435c
-use anyhow::Result;
+use super::CortexAState;
+use super::AARCH32_COMMON_REGS;
+use super::AARCH32_FP_16_REGS;
+use super::AARCH32_FP_32_REGS;
+use crate::core::MemoryMappedRegister;
 use std::{
     mem::size_of,
     sync::Arc,
